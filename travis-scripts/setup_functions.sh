--- conflicted
+++ resolved
@@ -53,16 +53,12 @@
 
 function setup_knative {    
     cd ./install/scripts/
-<<<<<<< HEAD
-    ./setupKnative.sh ' ' $CLUSTER_NAME_NIGHTLY ${CLOUDSDK_COMPUTE_ZONE}
+    ./setupKnative.sh $CLUSTER_NAME_NIGHTLY ${CLOUDSDK_COMPUTE_ZONE}
     cd ../..
 }
 function uninstall_keptn {
     cd ./install/scripts
     ./uninstallKeptn.sh
-=======
-    ./setupKnative.sh $CLUSTER_NAME ${CLOUDSDK_COMPUTE_ZONE}
->>>>>>> 9db2fc44
     cd ../..
 }
 
