import {Trace} from "./trace";
import {EventTypes} from "./event-types";
import {Stage} from "./stage";

export class Root extends Trace {
  traces: Trace[] = [];

  isFaulty(): string {
    return this.traces.reduce((result: string, trace: Trace) => trace.isFaulty() ? trace.data.stage : result, null);
  }

  isProblem(): boolean {
    return this.traces.reduce((result: boolean, trace: Trace) => trace.isProblem() && !trace.isProblemResolvedOrClosed() ? true : result, false);
  }

  isProblemResolvedOrClosed(): boolean {
    return this.traces.reduce((result: boolean, trace: Trace) => trace.isProblem() && trace.isProblemResolvedOrClosed() ? true : result, false);
  }

  isFailedEvaluation(): string {
    let result: string = null;
    if(this.traces) {
      this.traces.forEach((trace) => {
        if(trace.isFailedEvaluation()) {
          result = trace.data.stage;
        }
      });
    }
    return result;
  }

  isDeployment(): string {
    return this.traces.reduce((result: string, trace: Trace) => result ? result : trace.isDeployment(), null);
  }

  isWarning(): string {
    return this.traces.reduce((result: string, trace: Trace) => trace.isWarning() ? trace.data.stage : result, null);
  }

  isSuccessful(): string {
    return this.traces.reduce((result: string, trace: Trace) => {
      if(result)
        return trace.isFaulty() ? null : result;
      else
        return trace.isSuccessful() ? trace.data.stage : result
    }, null);
  }

  hasPendingApproval(stage: string): boolean {
    const tracesOfStage = this.getTracesOfStage(stage);
    let pending = undefined;

    for(let i = 0; i < tracesOfStage.length && pending === undefined; ++i){
      if(tracesOfStage[i].isApproval()){
        pending = tracesOfStage[i].isApprovalPending();
      }
    }
    return pending === undefined ? false : pending;
  }

  getPendingApprovals(stageName?: string): Trace[] {
    return this.traces.filter(trace => trace.isApproval() && trace.isApprovalPending() && (!stageName || trace.getStage() == stageName));
  }

  getLastTrace(): Trace {
    return this.traces ? this.traces[this.traces.length - 1] : null;
  }

  getTracesOfStage(stage: string): Trace[] {
    return this.traces?.filter(trace => trace.data.stage === stage);
  }

  getFirstTraceOfStage(stage: string): Trace {
    return this.getTracesOfStage(stage)?.[0];
  }

  getLastTraceOfStage(stage: string): Trace {
    let traces = this.getTracesOfStage(stage);
    return traces ? traces[traces.length-1] : null;
  }

  getStages(): String[] {
    let result: String[] = [];
    if(this.traces) {
      this.traces.forEach((trace) => {
        if(trace.data.stage && result.indexOf(trace.data.stage) == -1)
          result.push(trace.data.stage);
      });
    }
    return result;
  }

  getProject(): string {
    if(!this.data.project)
      this.data.project = this.traces.find(trace => !!trace.data.project).data.project;
    return this.data.project;
  }

  getService(): string {
    if(!this.data.service)
      this.data.service = this.traces.find(trace => !!trace.data.project).data.service;
    return this.data.service;
  }

<<<<<<< HEAD
  getEvaluation(stage: Stage): Trace {
    return this.traces.find(t => t.data.stage === stage.stageName && t.type == EventTypes.EVALUATION_TRIGGERED)?.traces.find(t => t.type == EventTypes.EVALUATION_FINISHED);
=======
  getEvaluation(stageName: String): Trace {
    return this.traces.find(t => t.type == EventTypes.EVALUATION_TRIGGERED && t.data.stage == stageName);
>>>>>>> 0efc033b
  }

  getDeploymentDetails(stage: Stage): Trace {
    return this.traces.find(t => t.type == EventTypes.DEPLOYMENT_TRIGGERED && t.data.stage == stage.stageName)?.traces.find(t => t.type == EventTypes.DEPLOYMENT_FINISHED);
  }

  getRemediationActions(): Root[] {
    // create chunks of Remediations and start new chunk at REMEDIATION_TRIGGERED event
    return this.traces.reduce((result, trace: Trace) => {
      if(trace.type == EventTypes.ACTION_TRIGGERED)
        result.push(Root.fromJSON(JSON.parse(JSON.stringify(trace))));
      else if(result.length)
        result[result.length-1].traces = [...result[result.length-1].traces||[], trace];
      return result;
    }, []);
  }

  isFinished() {
    return this.traces.every(t => t.isFinished());
  }

  getSequenceName() {
    return this.type;
  }

  getStatus() {
    if(this.isFinished() && this.isFaulty())
      return "failed";
    else if(this.isFinished())
      return "succeeded";
    else
      return "active";
  }

  getStatusLabel() {
    switch(this.getStatus()) {
      case "failed":
        return "failed";
      case "succeeded":
        return "succeeded";
      case "active":
        if(this.getPendingApprovals().length > 0)
          return "waiting for approval";
        else
          return "started";
    }
  }

  static fromJSON(data: any) {
    return Object.assign(new this, data);
  }
}<|MERGE_RESOLUTION|>--- conflicted
+++ resolved
@@ -102,13 +102,8 @@
     return this.data.service;
   }
 
-<<<<<<< HEAD
-  getEvaluation(stage: Stage): Trace {
-    return this.traces.find(t => t.data.stage === stage.stageName && t.type == EventTypes.EVALUATION_TRIGGERED)?.traces.find(t => t.type == EventTypes.EVALUATION_FINISHED);
-=======
   getEvaluation(stageName: String): Trace {
     return this.traces.find(t => t.type == EventTypes.EVALUATION_TRIGGERED && t.data.stage == stageName);
->>>>>>> 0efc033b
   }
 
   getDeploymentDetails(stage: Stage): Trace {
