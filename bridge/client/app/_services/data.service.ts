--- conflicted
+++ resolved
@@ -235,12 +235,12 @@
       });
   }
 
-<<<<<<< HEAD
   public getDeploymentsOfService(projectName: string, serviceName: string): Observable<Deployment[]> {
     return this.apiService.getDeploymentsOfService(projectName, serviceName).pipe(
       map(deployments => deployments.map(deployment => Deployment.fromJSON(deployment)))
     );
-=======
+  }
+  
   public loadTracesByContext(shkeptncontext: string) {
     this.apiService.getTraces(shkeptncontext)
       .pipe(
@@ -251,7 +251,6 @@
       .subscribe((traces: Trace[]) => {
         this._traces.next(traces);
       });
->>>>>>> 78b89c1a
   }
 
   public loadEvaluationResults(event: Trace) {
