![keptn](./assets/keptn.png)

# keptn
keptn is a fabric for cloud-native lifecycle automation at enterprise scale. In its first version it provides an automated setup of the keptn core components as well as a demo application. Also included are three preconfigured use cases for the demo application: automated quality gates, runbook automation, and automated evaluation of blue/green deployments.

## Usage
Please find the documentation of how to get started with keptn in [our official documentation](https://keptn.sh/docs) to get resources on how to use keptn. We recommend to use the [latest stable release](https://github.com/keptn/keptn/releases).

<<<<<<< HEAD
Furthermore, please use the [release section](https://github.com/keptn/keptn/releases) to learn about our current releases, release candidates and pre-releases to get the latest version of keptn.


## Versions compatibilities
We mangage the keptn core components as well as all services (e.g. gitHub-service, helm-service) in versions. The respective images in their versions are stored in [DockerHub](https://hub.docker.com/?namespace=keptn).
The versions of the keptn core components and the services have to be compatible to each other.
Therefore, this section shows the compatibility between these versions.

keptn in [version 0.3.0](https://github.com/keptn/keptn/releases/tag/0.2.1) requires:

Keptn core
- keptn/authenticator:0.2.2
- keptn/bridge:0.1.2
- keptn/control:0.2.4
- keptn/eventbroker:0.2.3
- keptn/eventbroker-ext:0.2.3

Uniform
- keptn/gatekeeper-service:0.1.0
- keptn/github-service:0.2.2
- keptn/helm-service:0.1.0
- keptn/jmeter-service:0.1.0
- keptn/pitometer-service:0.1.3
- keptn/servicenow-service:0.1.2

For Openshift
- keptn/openshift-route-service:0.1.0

keptn in [version 0.2.2](https://github.com/keptn/keptn/releases/tag/0.2.2) requires:
- keptn/authenticator:0.2.2
- keptn/bridge:0.1.2
- keptn/control:0.2.3
- keptn/eventbroker:0.2.2
- keptn/eventbroker-ext:0.2.2
- keptn/pitometer-service:0.1.2
- keptn/servicenow-service:0.1.1
- keptn/github-service:0.2.1 
- keptn/jenkins-service:0.3.0
  - keptn/jenkins-0.6.0
  
=======
Here is the best way to getting started with keptn:
- If you want to try out the latest stable release with your own services and application, please head over to the [release section](https://github.com/keptn/keptn/releases) of keptn and follow the official [documentation of keptn](https://keptn.sh/docs). We recommend to work with this version.
- If you want to try out the latest version of keptn with your own services and application, please use the [master branch](https://github.com/keptn/keptn/tree/master) and follow the [documentation](https://keptn.sh/docs/) on the https://keptn.sh website. 
- If you want to work with the latest version of keptn that is currently under development, please use the [develop branch](https://github.com/keptn/keptn/tree/develop). (:warning: this is the development branch, so it might not be stable all the time)
- Please use the [docs on the keptn website](https://keptn.sh/docs) to get resources on how to use keptn.
- Please use the [release section](https://github.com/keptn/keptn/releases) to learn about our current releases, release candidates and pre-releases to get the latest version of keptn.

## Versions compatibilities
We mangage the keptn core components as well as all services (e.g., jenkins-service, github-service) in versions. The respective images in their versions are stored in [DockerHub](https://hub.docker.com/u/keptn).
The versions of the keptn core components and the services have to be compatible to each other.
Therefore, this section shows the compatibility between these versions.

keptn in [version 0.2.2](https://github.com/keptn/keptn/releases/tag/0.2.2) requires:
- keptn/authenticator:0.2.2
- keptn/bridge:0.1.0
- keptn/control:0.2.2
- keptn/eventbroker:0.2.2
- keptn/eventbroker-ext:0.2.2
- keptn/pitometer-service:0.1.2 
- keptn/servicenow-service:0.1.1
- keptn/github-service:0.2.0
- keptn/jenkins-service:0.3.0
  - keptn/jenkins-0.6.0

>>>>>>> b429a9cc
keptn in [version 0.2.1](https://github.com/keptn/keptn/releases/tag/0.2.1) requires:
- keptn/keptn-authenticator:0.2.1
- keptn/keptn-control:0.2.1
- keptn/keptn-event-broker:0.2.1
- keptn/keptn-event-broker-ext:0.2.1
- keptn/pitometer-service:0.1.1 
- keptn/servicenow-service:0.1.0
- keptn/github-service:0.1.1 
- keptn/jenkins-service:0.2.0
  - keptn/jenkins-0.5.0

keptn in [version 0.2.0](https://github.com/keptn/keptn/releases/tag/0.2.0) requires:
- keptn/keptn-authenticator:0.2.0
- keptn/keptn-control:0.2.0
- keptn/keptn-event-broker:0.2.0
- keptn/keptn-event-broker-ext:0.2.0
- keptn/pitometer-service:0.1.0
- keptn/servicenow-service:0.1.0
- keptn/github-service:0.1.0
- keptn/jenkins-service:0.1.0
    - keptn/jenkins:0.4.0

keptn in [version 0.1.3](https://github.com/keptn/keptn/tree/0.1.3) requires:
- keptn/jenkins:0.2
- dynatraceacm/ansibletower:3.3.1-1-2

## Further information
* The [keptn website](https://keptn.sh) has the documentation of keptn and its usecases.
<|MERGE_RESOLUTION|>--- conflicted
+++ resolved
@@ -6,7 +6,6 @@
 ## Usage
 Please find the documentation of how to get started with keptn in [our official documentation](https://keptn.sh/docs) to get resources on how to use keptn. We recommend to use the [latest stable release](https://github.com/keptn/keptn/releases).
 
-<<<<<<< HEAD
 Furthermore, please use the [release section](https://github.com/keptn/keptn/releases) to learn about our current releases, release candidates and pre-releases to get the latest version of keptn.
 
 
@@ -47,32 +46,6 @@
 - keptn/jenkins-service:0.3.0
   - keptn/jenkins-0.6.0
   
-=======
-Here is the best way to getting started with keptn:
-- If you want to try out the latest stable release with your own services and application, please head over to the [release section](https://github.com/keptn/keptn/releases) of keptn and follow the official [documentation of keptn](https://keptn.sh/docs). We recommend to work with this version.
-- If you want to try out the latest version of keptn with your own services and application, please use the [master branch](https://github.com/keptn/keptn/tree/master) and follow the [documentation](https://keptn.sh/docs/) on the https://keptn.sh website. 
-- If you want to work with the latest version of keptn that is currently under development, please use the [develop branch](https://github.com/keptn/keptn/tree/develop). (:warning: this is the development branch, so it might not be stable all the time)
-- Please use the [docs on the keptn website](https://keptn.sh/docs) to get resources on how to use keptn.
-- Please use the [release section](https://github.com/keptn/keptn/releases) to learn about our current releases, release candidates and pre-releases to get the latest version of keptn.
-
-## Versions compatibilities
-We mangage the keptn core components as well as all services (e.g., jenkins-service, github-service) in versions. The respective images in their versions are stored in [DockerHub](https://hub.docker.com/u/keptn).
-The versions of the keptn core components and the services have to be compatible to each other.
-Therefore, this section shows the compatibility between these versions.
-
-keptn in [version 0.2.2](https://github.com/keptn/keptn/releases/tag/0.2.2) requires:
-- keptn/authenticator:0.2.2
-- keptn/bridge:0.1.0
-- keptn/control:0.2.2
-- keptn/eventbroker:0.2.2
-- keptn/eventbroker-ext:0.2.2
-- keptn/pitometer-service:0.1.2 
-- keptn/servicenow-service:0.1.1
-- keptn/github-service:0.2.0
-- keptn/jenkins-service:0.3.0
-  - keptn/jenkins-0.6.0
-
->>>>>>> b429a9cc
 keptn in [version 0.2.1](https://github.com/keptn/keptn/releases/tag/0.2.1) requires:
 - keptn/keptn-authenticator:0.2.1
 - keptn/keptn-control:0.2.1
